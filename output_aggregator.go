package run

import (
	"bufio"
	"bytes"
	"context"
	"errors"
	"io"
)

// aggregator implements output finalization and formatting, and should be embedded in
// commandOutput to fulfill the Output interface.
type aggregator struct {
	ctx context.Context

	// reader is set to one of stdErr, stdOut, or both. It does not have filterFuncs
	// applied, they are applied at aggregation time.
	reader io.Reader

	// filterFuncs define line filters to be applied at aggregation time.
	filterFuncs []LineFilter

	// waitFunc is called before aggregation exit.
	waitFunc func() (error, *bytes.Buffer)

	// finalized is true if aggregator has already been consumed.
	finalized bool
}

func (a *aggregator) Stream(dst io.Writer) error {
<<<<<<< HEAD
	_, err := a.WriteTo(dst)
	return err
}

func (a *aggregator) StreamLines(dst func(line []byte)) error {
	filtersErrC := make(chan error, 1)
=======
	if len(a.filterFuncs) == 0 {
		// Happy path, directly copy output
		doneC := make(chan struct{}, 1)
		go func() {
			io.Copy(dst, a.reader)
			doneC <- struct{}{}
		}()

		// Start waiting for command to finish
		errC := make(chan error, 1)
		go func() {
			errC <- a.Wait()
		}()

		<-doneC
		return <-errC
	}

	// Pipe output via the filtered line pipe
	go a.filteredLinePipe(func(l []byte) { dst.Write(append(l, byte('\n'))) }, nil)
	return a.Wait()
}

func (a *aggregator) StreamLines(dst func(line []byte)) error {
	// Wait for stream to finish
	doneC := make(chan struct{}, 1)
>>>>>>> 60df32d3
	go func() {
		_, err := a.filteredLinePipe(newLineWriter(dst), nil)
		filtersErrC <- err
	}()

<<<<<<< HEAD
	// Wait for command to finish
	err := a.Wait()

	// Wait for aggregation to finish
	filterErr := <-filtersErrC

	if err != nil {
		return err
	}
	return filterErr
=======
	// Start waiting for command to finish
	errC := make(chan error, 1)
	go func() {
		errC <- a.Wait()
	}()

	<-doneC
	return <-errC
>>>>>>> 60df32d3
}

func (a *aggregator) Lines() ([]string, error) {
	// export lines
	linesC := make(chan string, 3)
	sendLine := func(line []byte) { linesC <- string(line) }
	closeResults := func() { close(linesC) }

	// start collecting lines
	filtersErrC := make(chan error, 1)
	go func() {
		dst := newLineWriter(sendLine)
		_, err := a.filteredLinePipe(dst, closeResults)
		filtersErrC <- err
	}()

	// aggregate lines from results
	resultsC := make(chan []string, 1)
	go func() {
		lines := make([]string, 0, 10)
		for line := range linesC {
			lines = append(lines, line)
		}
		resultsC <- lines
	}()

	// wait for command to finish
	err := a.Wait()

	// Wait for results
	results := <-resultsC

	// done
	if err != nil {
		return results, err
	}
	return results, <-filtersErrC
}

func (a *aggregator) JQ(query string) ([]byte, error) {
	jqCode, err := buildJQ(query)
	if err != nil {
		return nil, err
	}

	var buffer bytes.Buffer
	if err := a.Stream(&buffer); err != nil {
		return nil, err
	}

	b, err := execJQ(a.ctx, jqCode, buffer.Bytes())
	if err != nil {
		return nil, err
	}
	return b, nil
}

func (a *aggregator) Read(read []byte) (int, error) {
	if a.finalized {
		return 0, io.EOF
	}

	// Stream output to a buffer
	buffer := bytes.NewBuffer(make([]byte, 0, len(read)))
	err := a.Stream(buffer)
	defer buffer.Reset()

	// Populate data
	for i, b := range buffer.Bytes() {
		if i < len(read) {
			read[i] = b
		}
	}

	return buffer.Len() + 1, err
}

// WriteTo implements io.WriterTo, and returns int64 instead of int because of:
// https://stackoverflow.com/questions/29658892/why-does-io-writertos-writeto-method-return-an-int64-rather-than-an-int
func (a *aggregator) WriteTo(dst io.Writer) (int64, error) {
	if len(a.filterFuncs) == 0 {
		// Happy path, directly pipe output
		doneC := make(chan int64)
		go func() {
			written, _ := io.Copy(dst, a.reader)
			doneC <- written
		}()
		errC := make(chan error)
		go func() {
			errC <- a.Wait()
		}()
		return <-doneC, <-errC
	}

	// Pipe output via the filtered line pipe
	filterErrC := make(chan error, 1)
	writtenC := make(chan int64, 1)
	go func() {
		written, err := a.filteredLinePipe(dst, nil)
		writtenC <- written
		filterErrC <- err
	}()

	// Wait for command to finish
	err := a.Wait()

	// Wait for results
	filterErr := <-filterErrC

	if err != nil {
		return <-writtenC, err
	}
	return <-writtenC, filterErr
}

func (a *aggregator) Wait() error {
	if a.finalized {
		return errors.New("output aggregator has already been finalized")
	}
	a.finalized = true
	return newError(a.waitFunc())
}

func (a *aggregator) filteredLinePipe(dst io.Writer, close func()) (int64, error) {
	if close != nil {
		defer close()
	}

	scanner := bufio.NewScanner(a.reader)

	// TODO should we introduce API for configuring max capacity?
	// Errors will happen with lengths > 65536
	// const maxCapacity int = longLineLen
	// buf := make([]byte, maxCapacity)
	// scanner.Buffer(buf, maxCapacity)

	var buf bytes.Buffer
	var totalWritten int64
	for scanner.Scan() {
		line := scanner.Bytes()
		buffered := len(line)

		for _, filter := range a.filterFuncs {
			var err error
			buffered, err = filter(a.ctx, line, &buf)
			if err != nil {
				return totalWritten, err
			}

			// No lines == skip
			if buffered == 0 {
				break
			}

			// Copy bytes and reset for the next filter
			line = make([]byte, buf.Len())
			copy(line, buf.Bytes())
			buf.Reset()
		}

		// If anything was written, treat it as a line and add a line ending for
		// convenience, unless it already has a line ending.
		if buffered > 0 && !bytes.HasSuffix(line, []byte("\n")) {
			written, err := dst.Write(append(line, '\n'))
			totalWritten += int64(written)
			if err != nil {
				return totalWritten, err
			}
		}

		// Reset for next line
		buf.Reset()
	}

	return totalWritten, nil
}<|MERGE_RESOLUTION|>--- conflicted
+++ resolved
@@ -28,47 +28,17 @@
 }
 
 func (a *aggregator) Stream(dst io.Writer) error {
-<<<<<<< HEAD
 	_, err := a.WriteTo(dst)
 	return err
 }
 
 func (a *aggregator) StreamLines(dst func(line []byte)) error {
 	filtersErrC := make(chan error, 1)
-=======
-	if len(a.filterFuncs) == 0 {
-		// Happy path, directly copy output
-		doneC := make(chan struct{}, 1)
-		go func() {
-			io.Copy(dst, a.reader)
-			doneC <- struct{}{}
-		}()
-
-		// Start waiting for command to finish
-		errC := make(chan error, 1)
-		go func() {
-			errC <- a.Wait()
-		}()
-
-		<-doneC
-		return <-errC
-	}
-
-	// Pipe output via the filtered line pipe
-	go a.filteredLinePipe(func(l []byte) { dst.Write(append(l, byte('\n'))) }, nil)
-	return a.Wait()
-}
-
-func (a *aggregator) StreamLines(dst func(line []byte)) error {
-	// Wait for stream to finish
-	doneC := make(chan struct{}, 1)
->>>>>>> 60df32d3
 	go func() {
 		_, err := a.filteredLinePipe(newLineWriter(dst), nil)
 		filtersErrC <- err
 	}()
 
-<<<<<<< HEAD
 	// Wait for command to finish
 	err := a.Wait()
 
@@ -79,16 +49,6 @@
 		return err
 	}
 	return filterErr
-=======
-	// Start waiting for command to finish
-	errC := make(chan error, 1)
-	go func() {
-		errC <- a.Wait()
-	}()
-
-	<-doneC
-	return <-errC
->>>>>>> 60df32d3
 }
 
 func (a *aggregator) Lines() ([]string, error) {
